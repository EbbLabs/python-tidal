# -*- coding: utf-8 -*-

# Copyright (C) 2019-2022 morguldir
# Copyright (C) 2014 Thomas Amland
#
# This program is free software: you can redistribute it and/or modify
# it under the terms of the GNU Lesser General Public License as published by
# the Free Software Foundation, either version 3 of the License, or
# (at your option) any later version.
#
# This program is distributed in the hope that it will be useful,
# but WITHOUT ANY WARRANTY; without even the implied warranty of
# MERCHANTABILITY or FITNESS FOR A PARTICULAR PURPOSE.  See the
# GNU Lesser General Public License for more details.
#
# You should have received a copy of the GNU Lesser General Public License
# along with this program.  If not, see <http://www.gnu.org/licenses/>.

from __future__ import print_function, unicode_literals

import base64
import concurrent.futures
import datetime
import logging
import random
import time
<<<<<<< HEAD
=======
from collections import namedtuple
from typing import (
    Any,
    Callable,
    Literal,
    Optional,
    TypedDict,
    Union,
    cast,
    no_type_check,
    List,
)
>>>>>>> 02cb68d9
import uuid
from enum import Enum
from typing import Any, Callable, List, Literal, Optional, Union, cast, no_type_check
from urllib.parse import urljoin

import requests

import tidalapi.album
import tidalapi.artist
import tidalapi.genre
import tidalapi.media
import tidalapi.mix
import tidalapi.playlist
import tidalapi.request
import tidalapi.user

log = logging.getLogger("__NAME__")
SearchTypes: List[Optional[Any]] = [
    tidalapi.artist.Artist,
    tidalapi.album.Album,
    tidalapi.media.Track,
    tidalapi.media.Video,
    tidalapi.playlist.Playlist,
    None,
]


class Quality(Enum):
    lossless = "LOSSLESS"
    high = "HIGH"
    low = "LOW"
    master = "HI_RES"


class VideoQuality(Enum):
    high = "HIGH"
    medium = "MEDIUM"
    low = "LOW"


class LinkLogin(object):
    """
    The data required for logging in to TIDAL using a remote link, json is the data returned from TIDAL
    """

    #: Amount of seconds until the code expires
    expires_in = None
    #: The code the user should enter at the uri
    user_code = None
    #: The link the user has to visit
    verification_uri = None
    #: The link the user has to visit, with the code already included
    verification_uri_complete = None

    def __init__(self, json):
        self.expires_in = json["expiresIn"]
        self.user_code = json["userCode"]
        self.verification_uri = json["verificationUri"]
        self.verification_uri_complete = json["verificationUriComplete"]


class Config(object):
    """
    Configuration for TIDAL services.

    The maximum item_limit is 10000, and some endpoints have a maximum of 100 items, which will be shown in the docs.
    In cases where the maximum is 100 items, you will have to use offsets to get more than 100 items.
    Note that changing the ALAC option requires you to log in again, and for you to create a new config object
    IMPORTANT: ALAC=false will mean that video streams turn into audio-only streams.
               Additionally, num_videos will turn into num_tracks in playlists.
    """

    @no_type_check
    def __init__(
        self,
        quality=Quality.high,
        video_quality=VideoQuality.high,
        item_limit=1000,
        alac=True,
    ):
        self.quality = quality.value
        self.video_quality = video_quality.value
        self.api_location = "https://api.tidal.com/v1/"
        self.image_url = "https://resources.tidal.com/images/%s/%ix%i.jpg"
        self.video_url = "https://resources.tidal.com/videos/%s/%ix%i.mp4"

        self.alac = alac

        if item_limit > 10000:
            log.warning(
                "Item limit was set above 10000, which is not supported by TIDAL, setting to 10000"
            )
            self.item_limit = 10000
        else:
            self.item_limit = item_limit

        self.api_token = eval("\x67\x6c\x6f\x62\x61\x6c\x73".encode("437"))()[
            "\x5f\x5f\x6e\x61\x6d\x65\x5f\x5f".encode(
                "".join(map(chr, [105, 105, 99, 115, 97][::-1]))
            ).decode("".join(map(chr, [117, 116, 70, 95, 56])))
        ]
        self.api_token += "." + eval(
            "\x74\x79\x70\x65\x28\x73\x65\x6c\x66\x29\x2e\x5f\x5f\x6e\x61\x6d\x65\x5f\x5f".encode(
                "".join(map(chr, [105, 105, 99, 115, 97][::-1]))
            ).decode(
                "".join(map(chr, [117, 116, 70, 95, 56]))
            )
        )
        token = self.api_token
        token = token[:8] + token[16:]
        self.api_token = list(
            (base64.b64decode("d3RjaThkamFfbHlhQnBKaWQuMkMwb3puT2ZtaXhnMA==").decode())
        )
        tok = "".join(([chr(ord(x) - 2) for x in token[-6:]]))
        token2 = token
        token = token[:9]
        token += tok
        tok2 = "".join(([chr(ord(x) - 2) for x in token[:-7]]))
        token = token[8:]
        token = tok2 + token
        self.api_token = list(
            (base64.b64decode("enJVZzRiWF9IalZfVm5rZ2MuMkF0bURsUGRvZzRldA==").decode())
        )
        for word in token:
            self.api_token.remove(word)
        self.api_token = "".join(self.api_token)
        string = ""
        save = False
        if not isinstance(token2, str):
            save = True
            string = "".encode("ISO-8859-1")
            token2 = token2.encode("ISO-8859-1")
        tok = string.join(([chr(ord(x) + 24) for x in token2[:-7]]))
        token2 = token2[8:]
        token2 = tok + token2
        tok2 = string.join(([chr(ord(x) + 23) for x in token2[-6:]]))
        token2 = token2[:9]
        token2 += tok2
        self.client_id = list(
            (
                base64.b64decode(
                    "VoxKgUt8aHlEhEZ5cYhKgVAucVp2hnOFUH1WgE5+QlY2"
                    "dWtYVEptd2x2YnR0UDd3bE1scmM3MnNlND0="
                ).decode("ISO-8859-1")
            )
        )
        if save:
            token2.decode("ISO-8859-1").encode("utf-16")
            self.client_id = [x.encode("ISO-8859-1") for x in self.client_id]
        for word in token2:
            self.client_id.remove(word)
        self.client_id = "".join(self.client_id)
        self.client_secret = self.client_id
        self.client_id = self.api_token


class Case(Enum):
    pascal = id
    scream = id
    lower = id

    identifier: List[str]
    type: List[Union[object, None]]
    parse: List[Callable]


TypeConversionKeys = Literal["identifier", "type", "parse"]

TypeRelation = namedtuple("TypeRelation", ("identifier", "type", "parse"))


class Session(object):
    """
    Object for interacting with the TIDAL api and
    """

    #: The TIDAL access token, this is what you use with load_oauth_session
    access_token = None
    #: A :class:`datetime` object containing the date the access token will expire
    expiry_time = None
    #: A refresh token for retrieving a new access token through refresh_token
    refresh_token = None
    #: The type of access token, e.g. Bearer
    token_type = None
    #: The id for a TIDAL session, you also need this to use load_oauth_session
    session_id = None
    country_code = None
    #: A :class:`.User` object containing the currently logged in user.
    user = None

    def __init__(self, config=Config()):
        self.config = config
        self.request_session = requests.Session()

        # Objects for keeping the session across all modules.
        self.request = tidalapi.Requests(session=self)
        self.genre = tidalapi.Genre(session=self)

        self.parse_album = self.album().parse
        self.parse_artist = self.artist().parse_artist
        self.parse_artists = self.artist().parse_artists
        self.parse_playlist = self.playlist().parse

        self.parse_track = self.track().parse_track
        self.parse_video = self.video().parse_video
        self.parse_media = self.track().parse_media
        self.parse_mix = self.mix().parse

        self.parse_user = tidalapi.User(self, None).parse
        self.page = tidalapi.Page(self, None)
        self.parse_page = self.page.parse

        # Dictionary to convert between models from this library, to the text they, and to the parsing function.
        # It also helps in converting the other way around. All the information about artist is stored at the
        # Same index, which means you can get the index of the model, and then get the text using that index.
        # There probably is a better way to do this, but this was sadly the most readable way i found of doing it.
        self.type_conversions: List[TypeRelation] = [
            TypeRelation(identifier=identifier, type=type, parse=parse)
            for identifier, type, parse in zip(
                (
                    "artists",
                    "albums",
                    "tracks",
                    "videos",
                    "playlists",
                    "mixs",
                ),
                SearchTypes,
                (
                    self.parse_artist,
                    self.parse_album,
                    self.parse_track,
                    self.parse_video,
                    self.parse_playlist,
                    self.parse_mix,
                ),
            )
        ]

    def convert_type(
        self,
        search,
        search_type: TypeConversionKeys = "identifier",
        output: TypeConversionKeys = "identifier",
        case=Case.lower,
        suffix=True,
    ):
        type_relations = next(
            x for x in self.type_conversions if getattr(x, search_type) == search
        )
        result = getattr(type_relations, output)

        if output == "identifier":
            result = cast(str, result)
            if suffix is False:
                result = result.strip("s")
            if case == Case.scream:
                result = result.lower()
            elif case == Case.pascal:
                result = result[0].upper() + result[1:]

        return result

    def load_session(self, session_id, country_code=None, user_id=None):
        """
        Establishes TIDAL login details using a previous session id.
        May return true if the session-id is invalid/expired, you should verify the login afterwards.

        :param session_id: The UUID of the session you want to use.
        :param country_code: (Optional) Two-letter country code.
        :param user_id: (Optional) The number identifier of the user.
        :return: False if we know the session_id is incorrect, otherwise True
        """
        try:
            uuid.UUID(session_id)
        except ValueError:
            log.error("Session id did not have a valid UUID format")
            return False

        self.session_id = session_id
        if not user_id or not country_code:
            request = self.request.request("GET", "sessions").json()
            country_code = request["countryCode"]
            user_id = request["userId"]

        self.country_code = country_code
        self.user = tidalapi.User(self, user_id=user_id).factory()
        return True

    def load_oauth_session(
        self, token_type, access_token, refresh_token=None, expiry_time=None
    ):
        """
        Login to TIDAL using details from a previous OAuth login, automatically
        refreshes expired access tokens if refresh_token is supplied as well.

        :param token_type: The type of token, e.g. Bearer
        :param access_token: The access token received from an oauth login or refresh
        :param refresh_token: (Optional) A refresh token that lets you get a new access token after it has expired
        :param expiry_time: (Optional) The datetime the access token will expire
        :return: True if we believe the log in was successful, otherwise false.
        """
        self.token_type = token_type
        self.access_token = access_token
        self.refresh_token = refresh_token
        self.expiry_time = expiry_time

        request = self.request.request("GET", "sessions")
        json = request.json()
        if not request.ok:
            return False

        self.session_id = json["sessionId"]
        self.country_code = json["countryCode"]
        self.user = tidalapi.User(self, user_id=json["userId"]).factory()

        return True

    def login(self, username, password):
        """
        Logs in to the TIDAL api.

        :param username: The TIDAL username
        :param password: The password to your TIDAL account
        :return: Returns true if we think the login was successful.
        """
        url = urljoin(self.config.api_location, "login/username")
        headers: dict[str, str] = {"X-Tidal-Token": self.config.api_token}
        payload = {
            "username": username,
            "password": password,
            "clientUniqueKey": format(random.getrandbits(64), "02x"),
        }
        request = self.request_session.post(url, data=payload, headers=headers)

        if not request.ok:
            log.error("Login failed: %s", request.text)
            request.raise_for_status()

        body = request.json()
        self.session_id = body["sessionId"]
        self.country_code = body["countryCode"]
        self.user = tidalapi.User(self, user_id=body["userId"]).factory()
        return True

    def login_oauth_simple(self, function=print):
        """
        Login to TIDAL using a remote link. You can select what function you want to use to display the link

        :param function: The function you want to display the link with
        :raises: TimeoutError: If the login takes too long
        """
        login, future = self.login_oauth()
        text = "Visit {0} to log in, the code will expire in {1} seconds"
        function(text.format(login.verification_uri_complete, login.expires_in))
        future.result()

    def login_oauth(self):
        """
        Login to TIDAL with a remote link for limited input devices. The function will return everything you
        need to log in through a web browser, and will return an future that will run until login.

        :return: A :class:`LinkLogin` object containing all the data needed to log in remotely, and
            a :class:`concurrent.futures.Future` that will poll until the login is completed, or until the link expires.
        :raises: TimeoutError: If the login takes too long
        """
        login, future = self._login_with_link()
        return login, future

    def _login_with_link(self):
        url = "https://auth.tidal.com/v1/oauth2/device_authorization"
        params = {"client_id": self.config.client_id, "scope": "r_usr w_usr w_sub"}

        request = self.request_session.post(url, params)

        if not request.ok:
            log.error("Login failed: %s", request.text)
            request.raise_for_status()

        json = request.json()
        executor = concurrent.futures.ThreadPoolExecutor()
        return LinkLogin(json), executor.submit(self._process_link_login, json)

    def _process_link_login(self, json):
        json = self._wait_for_link_login(json)
        self.access_token = json["access_token"]
        self.expiry_time = datetime.datetime.utcnow() + datetime.timedelta(
            seconds=json["expires_in"]
        )
        self.refresh_token = json["refresh_token"]
        self.token_type = json["token_type"]
        session = self.request.request("GET", "sessions")
        json = session.json()
        self.session_id = json["sessionId"]
        self.country_code = json["countryCode"]
        self.user = tidalapi.User(self, user_id=json["userId"]).factory()

    def _wait_for_link_login(self, json):
        expiry = json["expiresIn"]
        interval = json["interval"]
        device_code = json["deviceCode"]
        url = "https://auth.tidal.com/v1/oauth2/token"
        params = {
            "client_id": self.config.client_id,
            "client_secret": self.config.client_secret,
            "device_code": device_code,
            "grant_type": "urn:ietf:params:oauth:grant-type:device_code",
            "scope": "r_usr w_usr w_sub",
        }
        while expiry > 0:
            request = self.request_session.post(url, params)
            json = request.json()
            if request.ok:
                return json
            # Because the requests take time, the expiry variable won't be accurate, so stop if TIDAL says it's expired
            if json["error"] == "expired_token":
                break
            time.sleep(interval)
            expiry = expiry - interval

        raise TimeoutError("You took too long to log in")

    def token_refresh(self, refresh_token):
        """
        Retrieves a new access token using the specified parameters, updating the current access token

        :param refresh_token: The refresh token retrieved when using the OAuth login.
        :return: True if we believe the token was successfully refreshed, otherwise False
        """
        url = "https://auth.tidal.com/v1/oauth2/token"
        params = {
            "grant_type": "refresh_token",
            "refresh_token": refresh_token,
            "client_id": self.config.client_id,
            "client_secret": self.config.client_secret,
        }

        request = self.request_session.post(url, params)
        json = request.json()
        if not request.ok:
            log.warning("The refresh token has expired, a new login is required.")
            return False
        self.access_token = json["access_token"]
        self.expiry_time = datetime.datetime.utcnow() + datetime.timedelta(
            seconds=json["expires_in"]
        )
        self.token_type = json["token_type"]
        return True

    def search(self, query, models=None, limit=50, offset=0):
        """
        Searches TIDAL with the specified query, you can also specify what models you want to search for.
        While you can set the offset, there aren't more than 300 items available in a search.

        :param query: The string you want to search for
        :param models: A list of tidalapi models you want to include in the search.
            Valid models are :class:`.Artist`, :class:`.Album`, :class:`.Track`, :class:`.Video`, :class:`.Playlist`
        :param limit: The amount of items you want included, up to 300.
        :param offset: The index you want to start searching at.
        :return: Returns a dictionary of the different models, with the dictionary values containing the search results.
            The dictionary also contains a 'top_hit' result for the most relevant result, limited to the specified types
        """
        if not models:
            models = SearchTypes

        types = []
        # This converts the specified TIDAL models in the models list into the text versions so we can parse it.
        for model in models:
            if model not in SearchTypes:
                raise ValueError("Tried to search for an invalid type")
            types.append(self.convert_type(model, "type"))

        params = {
            "query": query,
            "limit": limit,
            "offset": offset,
            "types": ",".join(types),
        }

        json_obj = self.request.request("GET", "search", params=params).json()

        result = {
            "artists": self.request.map_json(json_obj["artists"], self.parse_artist),
            "albums": self.request.map_json(json_obj["albums"], self.parse_album),
            "tracks": self.request.map_json(json_obj["tracks"], self.parse_track),
            "videos": self.request.map_json(json_obj["videos"], self.parse_video),
            "playlists": self.request.map_json(
                json_obj["playlists"], self.parse_playlist
            ),
        }

        # Find the type of the top hit so we can parse it
        if json_obj["topHit"]:
            top_type = json_obj["topHit"]["type"].lower()
            parse = self.convert_type(top_type, output="parse")
            result["top_hit"] = self.request.map_json(
                json_obj["topHit"]["value"], parse
            )
        else:
            result["top_hit"] = None

        return result

    def check_login(self):
        """Returns true if current session is valid, false otherwise."""
        if self.user is None or not self.user.id or not self.session_id:
            return False
        return self.request.basic_request(
            "GET", "users/%s/subscription" % self.user.id
        ).ok

    def playlist(self, playlist_id=None):
        """
        Function to create a playlist object with access to the session instance in a smoother way.
        Calls :class:`tidalapi.Playlist(session=session, playlist_id=playlist_id) <.Playlist>` internally

        :param playlist_id: (Optional) The TIDAL id of the playlist. You may want access to the methods without an id.
        :return: Returns a :class:`.Playlist` object that has access to the session instance used.
        """

        return tidalapi.Playlist(session=self, playlist_id=playlist_id).factory()

    def track(self, track_id=None, with_album=False):
        """
        Function to create a Track object with access to the session instance in a smoother way.
        Calls :class:`tidalapi.Track(session=session, track_id=track_id) <.Track>` internally

        :param track_id: (Optional) The TIDAL id of the Track. You may want access to the methods without an id.
        :param with_album: (Optional) Whether to fetch the complete :class:`.Album` for the track or not
        :return: Returns a :class:`.Track` object that has access to the session instance used.
        """

        item = tidalapi.Track(session=self, media_id=track_id)
        if item.album and with_album:
            album = self.album(item.album.id)
            if album:
                item.album = album

        return item

    def video(self, video_id=None):
        """
        Function to create a Video object with access to the session instance in a smoother way.
        Calls :class:`tidalapi.Video(session=session, video_id=video_id) <.Video>` internally

        :param video_id: (Optional) The TIDAL id of the Video. You may want access to the methods without an id.
        :return: Returns a :class:`.Video` object that has access to the session instance used.
        """

        return tidalapi.Video(session=self, media_id=video_id)

    def artist(self, artist_id=None):
        """
        Function to create a Artist object with access to the session instance in a smoother way.
        Calls :class:`tidalapi.Artist(session=session, artist_id=artist_id) <.Artist>` internally

        :param artist_id: (Optional) The TIDAL id of the Artist. You may want access to the methods without an id.
        :return: Returns a :class:`.Artist` object that has access to the session instance used.
        """

        return tidalapi.Artist(session=self, artist_id=artist_id)

    def album(self, album_id=None):
        """
        Function to create a Album object with access to the session instance in a smoother way.
        Calls :class:`tidalapi.Album(session=session, album_id=album_id) <.Album>` internally

        :param album_id: (Optional) The TIDAL id of the Album. You may want access to the methods without an id.
        :return: Returns a :class:`.Album` object that has access to the session instance used.
        """

        return tidalapi.Album(session=self, album_id=album_id)

    def mix(self, mix_id=None):
        """
        Function to create a mix object with access to the session instance smoothly
        Calls :class:`tidalapi.Mix(session=session, mix_id=mix_id) <.Album>` internally

        :param mix_id: (Optional) The TIDAL id of the Mix. You may want access to the mix methods without an id.
        :return: Returns a :class:`.Mix` object that has access to the session instance used.
        """

        return tidalapi.Mix(session=self, mix_id=mix_id)

    def get_user(self, user_id=None):
        """
        Function to create a User object with access to the session instance in a smoother way.
        Calls :class:`tidalapi.User(session=session, user_id=user_id) <.User>` internally

        :param user_id: (Optional) The TIDAL id of the User. You may want access to the methods without an id.
        :return: Returns a :class:`.User` object that has access to the session instance used.
        """

        return tidalapi.User(session=self, user_id=user_id).factory()

    def home(self):
        """
        Retrieves the Home page, as seen on https://listen.tidal.com

        :return: A :class:`.Page` object with the :class:`.PageCategory` list from the home page
        """
        return self.page.get("pages/home")

    def explore(self):
        """
        Retrieves the Explore page, as seen on https://listen.tidal.com/view/pages/explore

        :return: A :class:`.Page` object with the :class:`.PageCategory` list from the explore page
        """
        return self.page.get("pages/explore")

    def videos(self):
        """
        Retrieves the :class:`Videos<.Video>` page, as seen on https://listen.tidal.com/view/pages/videos

        :return: A :class:`.Page` object with a :class:`<.PageCategory>` list from the videos page
        """
        return self.page.get("pages/videos")

    def genres(self):
        """
        Retrieves the global Genre page, as seen on https://listen.tidal.com/view/pages/genre_page

        :return: A :class:`.Page` object with the :class:`.PageCategory` list from the genre page
        """
        return self.page.get("pages/genre_page")

    def local_genres(self):
        """
        Retrieves the local Genre page, as seen on https://listen.tidal.com/view/pages/genre_page_local

        :return: A :class:`.Page` object with the :class:`.PageLinks` list from the local genre page
        """
        return self.page.get("pages/genre_page_local")

    def moods(self):
        """
        Retrieves the mood page, as seen on https://listen.tidal.com/view/pages/moods

        :return: A :class:`.Page` object with the :class:`.PageLinks` list from the moods page
        """
        return self.page.get("pages/moods")

    def mixes(self):
        """
        Retrieves the current users mixes, as seen on https://listen.tidal.com/view/pages/my_collection_my_mixes

        :return: A list of :class:`.Mix`
        """
        return self.page.get("pages/my_collection_my_mixes")<|MERGE_RESOLUTION|>--- conflicted
+++ resolved
@@ -24,24 +24,20 @@
 import logging
 import random
 import time
-<<<<<<< HEAD
-=======
+import uuid
 from collections import namedtuple
+from enum import Enum
 from typing import (
     Any,
     Callable,
+    List,
     Literal,
     Optional,
     TypedDict,
     Union,
     cast,
     no_type_check,
-    List,
 )
->>>>>>> 02cb68d9
-import uuid
-from enum import Enum
-from typing import Any, Callable, List, Literal, Optional, Union, cast, no_type_check
 from urllib.parse import urljoin
 
 import requests
